Name:                patat
Version:             0.8.1.2
Synopsis:            Terminal-based presentations using Pandoc
Description:         Terminal-based presentations using Pandoc
License:             GPL-2
License-file:        LICENSE
Author:              Jasper Van der Jeugt <m@jaspervdj.be>
Maintainer:          Jasper Van der Jeugt <m@jaspervdj.be>
Homepage:            http://github.com/jaspervdj/patat
Copyright:           2016 Jasper Van der Jeugt
Category:            Text
Build-type:          Simple
Cabal-version:       >=1.10

Extra-source-files:
  CHANGELOG.md
  README.md

Source-repository head
  Type:     git
  Location: git://github.com/jaspervdj/patat.git

Flag patat-make-man
  Description: Build the executable to generate the man page
  Default:     False
  Manual:      True

Executable patat
  Main-is:           Main.hs
  Ghc-options:       -Wall -threaded -rtsopts "-with-rtsopts=-N"
  Hs-source-dirs:    src
  Default-language:  Haskell2010

  Build-depends:
    aeson                >= 0.9   && < 1.5,
    ansi-terminal        >= 0.6   && < 0.9,
    ansi-wl-pprint       >= 0.6   && < 0.7,
    base                 >= 4.6   && < 5,
    base64-bytestring    >= 1.0   && < 1.1,
    bytestring           >= 0.10  && < 0.11,
    colour               >= 2.3   && < 2.4,
    containers           >= 0.5   && < 0.7,
    directory            >= 1.2   && < 1.4,
    filepath             >= 1.4   && < 1.5,
    mtl                  >= 2.2   && < 2.3,
    optparse-applicative >= 0.12  && < 0.15,
    pandoc               >= 2.0.4 && < 2.5,
    process              >= 1.6   && < 1.7,
    skylighting          >= 0.1   && < 0.8,
    terminal-size        >= 0.3   && < 0.4,
    text                 >= 1.2   && < 1.3,
    time                 >= 1.4   && < 1.10,
    unordered-containers >= 0.2   && < 0.3,
    yaml                 >= 0.8   && < 0.12,
    -- We don't even depend on these packages but they can break cabal install
    -- because of the conflicting 'Network.URI' module.
    network-uri >= 2.6,
    network     >= 2.6

  If impl(ghc < 8.0)
    Build-depends:
      semigroups >= 0.16 && < 0.19

  Other-modules:
    Data.Aeson.Extended
    Data.Aeson.TH.Extended
    Data.Data.Extended
<<<<<<< HEAD
    Patat.GetKey
=======
    Patat.AutoAdvance
    Patat.Images
    Patat.Images.Internal
    Patat.Images.W3m
    Patat.Images.ITerm2
>>>>>>> efcdcb30
    Patat.Presentation
    Patat.Presentation.Display
    Patat.Presentation.Display.CodeBlock
    Patat.Presentation.Display.Table
    Patat.Presentation.Fragment
    Patat.Presentation.Interactive
    Patat.Presentation.Internal
    Patat.Presentation.Read
    Patat.PrettyPrint
    Patat.Theme
    Paths_patat
    Text.Pandoc.Extended

Executable patat-make-man
  Main-is:          make-man.hs
  Ghc-options:      -Wall
  Hs-source-dirs:   extra
  Default-language: Haskell2010

  If flag(patat-make-man)
    Buildable: True
  Else
    Buildable: False

  Build-depends:
    base   >= 4.6  && < 5,
    mtl    >= 2.2  && < 2.3,
    pandoc >= 2.0  && < 2.5,
    text   >= 1.2  && < 1.3,
    time   >= 1.6  && < 1.10<|MERGE_RESOLUTION|>--- conflicted
+++ resolved
@@ -65,15 +65,12 @@
     Data.Aeson.Extended
     Data.Aeson.TH.Extended
     Data.Data.Extended
-<<<<<<< HEAD
+    Patat.AutoAdvance
     Patat.GetKey
-=======
-    Patat.AutoAdvance
     Patat.Images
     Patat.Images.Internal
     Patat.Images.W3m
     Patat.Images.ITerm2
->>>>>>> efcdcb30
     Patat.Presentation
     Patat.Presentation.Display
     Patat.Presentation.Display.CodeBlock
