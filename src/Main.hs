--- conflicted
+++ resolved
@@ -16,12 +16,9 @@
 import           Data.Time                    (UTCTime)
 import           Data.Version                 (showVersion)
 import qualified Options.Applicative          as OA
-<<<<<<< HEAD
 import qualified Patat.GetKey                 as GetKey
-=======
 import           Patat.AutoAdvance
 import qualified Patat.Images                 as Images
->>>>>>> efcdcb30
 import           Patat.Presentation
 import qualified Paths_patat
 import           Prelude
@@ -139,16 +136,10 @@
         then dumpPresentation pres
         else interactiveLoop options images pres
   where
-<<<<<<< HEAD
-    interactiveLoop options pres0 = do
-        GetKey.initialize
-        commandChan <- Chan.newChan
-=======
     interactiveLoop :: Options -> Maybe Images.Handle -> Presentation -> IO ()
     interactiveLoop options images pres0 = (`finally` cleanup) $ do
-        IO.hSetBuffering IO.stdin IO.NoBuffering
+        GetKey.initialize
         Ansi.hideCursor
->>>>>>> efcdcb30
 
         -- Spawn the initial channel that gives us commands based on user input.
         commandChan0 <- Chan.newChan
